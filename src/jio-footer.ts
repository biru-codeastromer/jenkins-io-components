import {LitElement, html, nothing, TemplateResult} from 'lit';
import {ifDefined} from 'lit/directives/if-defined.js';
import {customElement, property} from 'lit/decorators.js';
import {msg, localized} from '@lit/localize';

import './jio-improve-this-page';
import './jio-report-a-problem';
import './jio-report-infra-issue';

import globalStyles from './global.css';
import containerStyles from './container.css';
import colStyles from './col.css';
import componentStyles from './jio-footer.css';

const licenseHtmls = {
   'cc-sa': html`
     <div id="creativecommons">
        <a href="https://creativecommons.org/licenses/by-sa/4.0/">
           <p>
              <img alt=${msg('Creative Commons Attribution-ShareAlike license')}
                   src="https://mirrors.creativecommons.org/presskit/buttons/88x31/svg/by-sa.svg"
                   width="88" height="31"
              >
           </p>
        </a>
        <p>
           ${msg('The content driving this site is licensed under the Creative Commons Attribution-ShareAlike 4.0 license.')}
        </p>
     </div>`
} as Record<string, TemplateResult>;

/**
 * Standard jenkins.io footer
 */
@localized()
@customElement('jio-footer')
export class Footer extends LitElement {
   static override styles = [globalStyles, containerStyles, colStyles, componentStyles];

   @property()
   license = 'cc-sa';

   @property()
   property = 'https://www.jenkins.io';

   /**
    * Github source path relative to $githubRepo
    */
   @property()
   sourcePath = '';

   /**
    * Github repo
    */
   @property()
   githubRepo = '';

   /**
    * Github branch
    */
   @property()
   githubBranch = 'master';

   /**
    * The name of the bug report template to use
    */
   @property({type: String})
   reportAProblemTemplate = "";

   @property({ type: Boolean })
   skipReportIssue = true;

   private isDocsSite = window.location.hostname === 'docs.jenkins.io';
   private docsVersion = '2.504.x';

   private getDocsUrl(originalPath: string): string {
     const [cleanPath, query, hash] = originalPath.replace(/^https?:\/\/[^/]+/, '').split(/[?#]/);
     const docMappings: Record<string, {path: string, versioned: boolean}> = {
       // User Guide sections (versioned)
       '/doc/book': {path: '/user-docs', versioned: true},
       '/doc/book/installing': {path: '/user-docs/installing-jenkins', versioned: true},
       '/doc/book/pipeline': {path: '/user-docs/pipeline', versioned: true},
       '/doc/book/managing': {path: '/user-docs/managing', versioned: true},
       '/doc/book/security': {path: '/user-docs/security', versioned: true},
       '/doc/book/system-administration': {path: '/user-docs/system-administration', versioned: true},
       '/doc/book/troubleshooting': {path: '/user-docs/troubleshooting', versioned: true},
       '/doc/book/glossary': {path: '/user-docs/glossary', versioned: true},
       
       // Solutions (versioned)
       '/solutions': {path: '/solutions', versioned: true},
       
       // Tutorials (versioned)
       '/doc/tutorials': {path: '/tutorials', versioned: true},
       
       // Developer Guide (not versioned)
       '/doc/developer': {path: '/dev-docs', versioned: false},
       
       // Community sections
       '/participate': {path: '/community', versioned: false},
       '/chat': {path: '/community/chat', versioned: false},
       '/projects/jam': {path: '/community/meet', versioned: false},
       '/events': {path: '/events', versioned: false},
       '/mailing-lists': {path: '/community/mailing-lists', versioned: false},
       
       // Subprojects
       '/sigs/docs/gsod/2020/projects/document-jenkins-on-kubernetes': {
         path: '/sigs/docs/gsod/2020/projects/document-jenkins-on-kubernetes', 
         versioned: false
       },
       
       // Security
       '/security/reporting': {path: '/security/reporting', versioned: false},
       
       // About sections
       '/project/roadmap': {path: '/about', versioned: false},
       '/project/conduct': {path: '/project/conduct', versioned: false},
       '/artwork': {path: '/images', versioned: false}
     };

     const mappingEntry = Object.entries(docMappings).find(([original]) => 
       cleanPath.startsWith(original)
     );
   
     if (mappingEntry && this.isDocsSite) {
       const [original, {path: replacement, versioned}] = mappingEntry;
       let newPath = cleanPath.replace(original, replacement);
       
       if (versioned) {
         const pathParts = newPath.split('/').filter(part => part !== '');
         if (pathParts.length >= 1) {
           pathParts.splice(1, 0, this.docsVersion);
           newPath = '/' + pathParts.join('/');
         } else {
           newPath = `/${this.docsVersion}`;
         }
       }
       
       if (!newPath.endsWith('index.html')) {
         newPath = newPath.replace(/(\/)?$/, '/') + 'index.html';
       }

       let finalUrl = `https://docs.jenkins.io${newPath}`;
       if (query) finalUrl += `?${query}`;
       if (hash) finalUrl += `#${hash}`;
       return finalUrl;
     }

     const baseUrl = this.isDocsSite ? 'https://docs.jenkins.io' : 'https://www.jenkins.io';
     return `${baseUrl}${cleanPath}`;
   }

   private isADownloadsPage() {
     this.skipReportIssue = !(this.sourcePath.includes('/download/') || this.sourcePath.includes('/download/mirrors/'));
   }

   override render() {
      this.isADownloadsPage();
      return html`
<footer>
   <div class="container">
      <div class="row">
         <div class="col-md-4 col1">
            ${!this.skipReportIssue
               ? html`<p class="box"><jio-report-infra-issue sourcePath=${this.sourcePath} githubRepo=${this.githubRepo} .githubBranch=${ifDefined(this.githubBranch)}></jio-report-infra-issue></p>`
               : nothing
            }
            <p class="box"><jio-improve-this-page sourcePath=${this.sourcePath} githubRepo=${this.githubRepo} .githubBranch=${ifDefined(this.githubBranch)}></jio-improve-this-page></p>
            <p class="box"><jio-report-a-problem sourcePath=${this.sourcePath} githubRepo=${this.githubRepo} .githubBranch=${ifDefined(this.githubBranch)} .template=${ifDefined(this.reportAProblemTemplate)}></jio-report-a-problem></p>
            <div class="license-box">
              ${licenseHtmls[this.license] || nothing}
            </div>
         </div>
         <div class="links col-md-8">
            <div class="container">
               <div class="row">
                  <div class="area col-md-3">
                     <div class="div-mar">
                        <h5>Resources</h5>
                        <ul class="resources">
                           <li>
                              <a href=${this.getDocsUrl('/download/')}>${msg('Downloads')}</a>
                           </li>
                           <li>
                              <a href=${this.getDocsUrl('/blog/')}>${msg('Blog')}</a>
                           </li>
                           <li>
                              <a href=${this.getDocsUrl('/doc/')}>${msg('Documentation')}</a>
                           </li>
                           <li>
                              <a href=${this.getDocsUrl('https://plugins.jenkins.io/')}>${msg('Plugins')}</a>
                           </li>
                           <li>
                              <a href=${this.getDocsUrl('/security/')}>${msg('Security')}</a>
                           </li>
                           <li>
                              <a href=${this.getDocsUrl('/participate/')}>${msg('Contributing')}</a>
                           </li>
                        </ul>
                     </div>
                  </div>
                  <div class="area col-md-3">
                     <div class="div-mar">
                        <h5>Project</h5>
                        <ul class="project">
                           <li>
                              <a href=${this.getDocsUrl('/project/')}>${msg('Structure and governance')}</a>
                           </li>
                           <li>
                              <a href=${this.getDocsUrl('https://issues.jenkins.io')}>${msg('Issue tracker')}</a>
                           </li>
                           <li>
                              <a href=${this.getDocsUrl('/project/roadmap/')}>${msg('Roadmap')}</a>
                           </li>
                           <li>
                              <a href=${this.getDocsUrl('https://github.com/jenkinsci')}>${msg('GitHub')}</a>
                           </li>
                           <li>
                              <a href=${this.getDocsUrl('https://ci.jenkins.io')}>${msg('Jenkins on Jenkins')}</a>
                           </li>
                           <li>
                              <a href=${this.getDocsUrl('https://stats.jenkins.io')}>${msg('Statistics')}</a>
                           </li>
                        </ul>
                     </div>
                  </div>
                  <div class="area col-md-3">
                     <div class="div-mar">
                        <h5>Community</h5>
                        <ul class="community">
                           <li>
                              <a href=${this.getDocsUrl('https://community.jenkins.io')}>${msg('Forum')}</a>
                           </li>
                           <li>
                              <a href=${this.getDocsUrl('/events/')}>${msg('Events')}</a>
                           </li>
                           <li>
                              <a href=${this.getDocsUrl('/mailing-lists/')}>${msg('Mailing lists')}</a>
                           </li>
                           <li>
                              <a href=${this.getDocsUrl('/chat/')}>${msg('Chats')}</a>
                           </li>
                           <li>
                              <a href=${this.getDocsUrl('/sigs/')}>${msg('Special Interest Groups')}</a>
                           </li>
                           <li>
                              <a href=${this.getDocsUrl('https://twitter.com/jenkinsci')}>${msg('𝕏 (formerly Twitter)')}</a>
                           </li>
                           <li>
<<<<<<< HEAD
                              <a href=${this.getDocsUrl('https://reddit.com/r/jenkinsci')}>${msg('Reddit')}</a>
=======
                              <a href=${relOrAbsoluteLink('https://www.linkedin.com/company/jenkins-project/', this.property).href}>${msg('LinkedIn')}</a>
                           </li>
                           <li>
                              <a href=${relOrAbsoluteLink('https://bsky.app/profile/jenkinsci.bsky.social', this.property).href}>${msg('Bluesky')}</a>
                           </li>
                           <li>
                              <a href=${relOrAbsoluteLink('https://mastodon.social/@Jenkinsci', this.property).href}>${msg('Mastodon')}</a>
                           </li>
                           <li>
                              <a href=${relOrAbsoluteLink('https://www.youtube.com/@jenkinscicd', this.property).href}>${msg('Youtube')}</a>
                           </li>
                           <li>
                              <a href=${relOrAbsoluteLink('https://reddit.com/r/jenkinsci', this.property).href}>${msg('Reddit')}</a>
>>>>>>> 2071c600
                           </li>
                        </ul>
                     </div>
                  </div>
                  <div class="area col-md-3">
                     <div class="div-mar">
                        <h5>Other</h5>
                        <ul class="other">
                           <li>
                              <a href=${this.getDocsUrl('/project/conduct/')}>${msg('Code of Conduct')}</a>
                           </li>
                           <li>
                              <a href=${this.getDocsUrl('/press/')}>${msg('Press information')}</a>
                           </li>
                           <li>
                              <a href=${this.getDocsUrl('/merchandise/')}>${msg('Merchandise')}</a>
                           </li>
                           <li>
                              <a href=${this.getDocsUrl('/artwork/')}>${msg('Artwork')}</a>
                           </li>
                           <li>
                              <a href=${this.getDocsUrl('/awards/')}>${msg('Awards')}</a>
                           </li>
                        </ul>
                     </div>
                  </div>
               </div>
            </div>
         </div>
      </div>
   </div>
   <div class="container">
     <div class="row">
        <p>
           Copyright © 2025 CD Foundation The Linux Foundation®. All rights reserved.
           The Linux Foundation has registered trademarks and uses trademarks. For a list of trademarks of The Linux Foundation, please see our 
            <a href="https://www.linuxfoundation.org/legal/trademark-usage" target="_blank">Trademark Usage</a> page.
           Linux is a registered trademark of Linus Torvalds. 
            <a href="https://www.linuxfoundation.org/legal/privacy-policy" target="_blank">Privacy Policy</a> and 
            <a href="https://www.linuxfoundation.org/legal/terms" target="_blank">Terms of Use</a>.
         </p>
      </div>
   </div>
</footer>
    `;
   }
}

declare global {
   interface HTMLElementTagNameMap {
      'jio-footer': Footer;
   }
}<|MERGE_RESOLUTION|>--- conflicted
+++ resolved
@@ -246,23 +246,19 @@
                               <a href=${this.getDocsUrl('https://twitter.com/jenkinsci')}>${msg('𝕏 (formerly Twitter)')}</a>
                            </li>
                            <li>
-<<<<<<< HEAD
+                              <a href=${this.getDocsUrl('https://www.linkedin.com/company/jenkins-project/')}>${msg('LinkedIn')}</a>
+                           </li>
+                           <li>
+                              <a href=${this.getDocsUrl('https://bsky.app/profile/jenkinsci.bsky.social')}>${msg('Bluesky')}</a>
+                           </li>
+                           <li>
+                              <a href=${this.getDocsUrl('https://mastodon.social/@Jenkinsci')}>${msg('Mastodon')}</a>
+                           </li>
+                           <li>
+                              <a href=${this.getDocsUrl('https://www.youtube.com/@jenkinscicd')}>${msg('Youtube')}</a>
+                           </li>
+                           <li>
                               <a href=${this.getDocsUrl('https://reddit.com/r/jenkinsci')}>${msg('Reddit')}</a>
-=======
-                              <a href=${relOrAbsoluteLink('https://www.linkedin.com/company/jenkins-project/', this.property).href}>${msg('LinkedIn')}</a>
-                           </li>
-                           <li>
-                              <a href=${relOrAbsoluteLink('https://bsky.app/profile/jenkinsci.bsky.social', this.property).href}>${msg('Bluesky')}</a>
-                           </li>
-                           <li>
-                              <a href=${relOrAbsoluteLink('https://mastodon.social/@Jenkinsci', this.property).href}>${msg('Mastodon')}</a>
-                           </li>
-                           <li>
-                              <a href=${relOrAbsoluteLink('https://www.youtube.com/@jenkinscicd', this.property).href}>${msg('Youtube')}</a>
-                           </li>
-                           <li>
-                              <a href=${relOrAbsoluteLink('https://reddit.com/r/jenkinsci', this.property).href}>${msg('Reddit')}</a>
->>>>>>> 2071c600
                            </li>
                         </ul>
                      </div>
